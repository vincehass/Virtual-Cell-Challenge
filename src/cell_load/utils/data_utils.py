--- conflicted
+++ resolved
@@ -309,11 +309,7 @@
     cell_residual_expression: float = 0.50,     # cell-level threshold
     min_cells: int = 30,                        # **NEW**: minimum cells/perturbation
     layer: Optional[str] = None,
-<<<<<<< HEAD
     var_gene_name: str = "gene_name",
-=======
-    var_gene_name="gene_name",
->>>>>>> 55de38eb
 ) -> anndata.AnnData:
     """
     1.  Keep perturbations whose *average* knock-down ≥ (1-residual_expression).
